#!/usr/bin/env python2
# -*- coding: utf-8 -*-
"""
    Blockstack-client
    ~~~~~
    copyright: (c) 2014-2015 by Halfmoon Labs, Inc.
    copyright: (c) 2016 by Blockstack.org

    This file is part of Blockstack-client.

    Blockstack-client is free software: you can redistribute it and/or modify
    it under the terms of the GNU General Public License as published by
    the Free Software Foundation, either version 3 of the License, or
    (at your option) any later version.

    Blockstack-client is distributed in the hope that it will be useful,
    but WITHOUT ANY WARRANTY; without even the implied warranty of
    MERCHANTABILITY or FITNESS FOR A PARTICULAR PURPOSE.  See the
    GNU General Public License for more details.
    You should have received a copy of the GNU General Public License
    along with Blockstack-client. If not, see <http://www.gnu.org/licenses/>.
"""


<<<<<<< HEAD
import os
import sys

# Hack around absolute paths
current_dir = os.path.abspath(os.path.dirname(__file__))
parent_dir = os.path.abspath(current_dir + "/../")
if parent_dir not in sys.path:
    sys.path.insert(0, parent_dir)

from b40 import is_b40
from config import *
from scripts import *
from constants import TX_MIN_CONFIRMATIONS
from logger import get_logger
=======
from ..b40 import is_b40
from ..constants import (
    DEFAULT_DUST_FEE, DEFAULT_OP_RETURN_FEE,
    TX_MIN_CONFIRMATIONS, NAME_SCHEME, BLOCKSTACK_BURN_ADDRESS,
    LENGTH_CONSENSUS_HASH, LENGTH_MAX_NAME)
from ..logger import get_logger
>>>>>>> 486c35b3

from ..scripts import (
    hash_name,
    hash256_trunc128,
    blockstack_script_to_hex,
    add_magic_bytes,
    is_name_valid,
    tx_get_unspents,
    hash256_trunc128
)

import virtualchain
log = get_logger("blockstack-client")

def build(name, script_pubkey, register_addr, consensus_hash, name_hash=None):
    """
    Takes a name, including the namespace ID (but not the id: scheme), a script_publickey to prove ownership
    of the subsequent NAME_REGISTER operation, and the current consensus hash for this block (to prove that the 
    caller is not on a shorter fork).
    
    Returns a NAME_PREORDER script.
    
    Record format:
    
    0     2  3                                              23             39
    |-----|--|----------------------------------------------|--------------|
    magic op  hash(name.ns_id,script_pubkey,register_addr)   consensus hash
    
    """
    
    if name_hash is None:

        # expect inputs to the hash
        if not is_b40( name ) or "+" in name or name.count(".") > 1:
           raise Exception("Name '%s' has non-base-38 characters" % name)
        
        # name itself cannot exceed maximum name length
        if len(NAME_SCHEME) + len(name) > LENGTH_MAX_NAME:
           raise Exception("Name '%s' is too long; exceeds %s bytes" % (name, LENGTH_MAX_NAME - len(NAME_SCHEME)))
    
        name_hash = hash_name(name, script_pubkey, register_addr=register_addr)

    script = 'NAME_PREORDER 0x%s 0x%s' % (name_hash, consensus_hash)
    hex_script = blockstack_script_to_hex(script)
    packaged_script = add_magic_bytes(hex_script)
    
    return packaged_script


def make_outputs( data, inputs, sender_addr, fee, tx_fee, pay_fee=True ):
    """
    Make outputs for a name preorder:
    [0] OP_RETURN with the name 
    [1] address with the NAME_PREORDER sender's address
    [2] pay-to-address with the *burn address* with the fee
    Raise ValueError if there are not enough inputs to make the transaction
    """
    
    op_fee = max(fee, DEFAULT_DUST_FEE)
    dust_fee = (len(inputs) + 2) * DEFAULT_DUST_FEE + DEFAULT_OP_RETURN_FEE + tx_fee
    dust_value = DEFAULT_DUST_FEE
     
    bill = 0

    if pay_fee:
        bill = op_fee

    else:
        op_fee = 0
        bill = 0
        dust_fee = 0
    
    return [
        # main output
        {"script": virtualchain.make_data_script(str(data)),
         "value": 0},
        
        # change address (can be subsidy key)
        {"script": virtualchain.make_payment_script(sender_addr),
         "value": virtualchain.calculate_change_amount(inputs, bill, dust_fee)},
        
        # burn address
        {"script": virtualchain.make_payment_script(BLOCKSTACK_BURN_ADDRESS),
         "value": op_fee}
    ]


def make_transaction(name, preorder_addr, register_addr, fee, consensus_hash, blockchain_client, tx_fee=0, subsidize=False, safety=True):
    """
    Builds and broadcasts a preorder transaction.
    """

    preorder_addr = str(preorder_addr)
    register_addr = str(register_addr)
    name = str(name)
    consensus_hash = str(consensus_hash)
    fee = int(fee)
    tx_fee = int(tx_fee)

    assert is_name_valid(name)
    assert len(consensus_hash) == LENGTH_CONSENSUS_HASH * 2

    inputs = None
    private_key_obj = None
    script_pubkey = None    # to be mixed into preorder hash
    
    pay_fee = True
    if subsidize:
        pay_fee = False

    # tx only
    inputs = tx_get_unspents( preorder_addr, blockchain_client )
    if safety:
        assert len(inputs) > 0, "No UTXOs for {}".format(preorder_addr)
        
    script_pubkey = virtualchain.make_payment_script( preorder_addr )

    nulldata = build( name, script_pubkey, register_addr, consensus_hash)
    outputs = make_outputs(nulldata, inputs, preorder_addr, fee, tx_fee, pay_fee=pay_fee)
    
    return (inputs, outputs)

    
def get_fees( inputs, outputs ):
    """
    Given a transaction's outputs, look up its fees:
    * the first output must be an OP_RETURN, and it must have a fee of 0.
    # the second must be the change address
    * the third must be a burn fee to the burn address.
    
    Return (dust fees, operation fees) on success 
    Return (None, None) on invalid output listing
    """
    if len(outputs) != 3:
        log.debug("Expected 3 outputs; got %s" % len(outputs))
        return (None, None)
    
    # 0: op_return
    if not virtualchain.tx_output_has_data( outputs[0] ):
        log.debug("outputs[0] is not an OP_RETURN")
        return (None, None) 
    
    if outputs[0]["value"] != 0:
        log.debug("outputs[0] has value %s'" % outputs[0]["value"])
        return (None, None) 
    
    # 1: change address 
    if virtualchain.script_hex_to_address( outputs[1]["script"] ) is None:
        log.error("outputs[1] has no decipherable change address")
        return (None, None)
    
    # 2: burn address 
    addr_hash = virtualchain.script_hex_to_address( outputs[2]["script"] )
    if addr_hash is None:
        log.error("outputs[2] has no decipherable burn address")
        return (None, None) 
    
    if addr_hash != BLOCKSTACK_BURN_ADDRESS:
        log.error("outputs[2] is not the burn address (%s)" % BLOCKSTACK_BURN_ADDRESS)
        return (None, None)
    
    # should match make_outputs()
    # the +2 comes from 2 new outputs
    dust_fee = (len(inputs) + 2) * DEFAULT_DUST_FEE + DEFAULT_OP_RETURN_FEE
    op_fee = outputs[2]["value"]
    
    return (dust_fee, op_fee)



def snv_consensus_extras( name_rec, block_id, blockchain_name_data ):
    """
    Calculate any derived missing data that goes into the check() operation,
    given the block number, the name record at the block number, and the db.
    """
    return {}<|MERGE_RESOLUTION|>--- conflicted
+++ resolved
@@ -21,30 +21,12 @@
     along with Blockstack-client. If not, see <http://www.gnu.org/licenses/>.
 """
 
-
-<<<<<<< HEAD
-import os
-import sys
-
-# Hack around absolute paths
-current_dir = os.path.abspath(os.path.dirname(__file__))
-parent_dir = os.path.abspath(current_dir + "/../")
-if parent_dir not in sys.path:
-    sys.path.insert(0, parent_dir)
-
-from b40 import is_b40
-from config import *
-from scripts import *
-from constants import TX_MIN_CONFIRMATIONS
-from logger import get_logger
-=======
 from ..b40 import is_b40
 from ..constants import (
     DEFAULT_DUST_FEE, DEFAULT_OP_RETURN_FEE,
     TX_MIN_CONFIRMATIONS, NAME_SCHEME, BLOCKSTACK_BURN_ADDRESS,
     LENGTH_CONSENSUS_HASH, LENGTH_MAX_NAME)
 from ..logger import get_logger
->>>>>>> 486c35b3
 
 from ..scripts import (
     hash_name,
