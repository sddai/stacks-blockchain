# -*- coding: utf-8 -*-
"""
    Blockstack-client
    ~~~~~
    copyright: (c) 2014-2015 by Halfmoon Labs, Inc.
    copyright: (c) 2016 by Blockstack.org

    This file is part of Blockstack-client.

    Blockstack-client is free software: you can redistribute it and/or modify
    it under the terms of the GNU General Public License as published by
    the Free Software Foundation, either version 3 of the License, or
    (at your option) any later version.

    Blockstack-client is distributed in the hope that it will be useful,
    but WITHOUT ANY WARRANTY; without even the implied warranty of
    MERCHANTABILITY or FITNESS FOR A PARTICULAR PURPOSE.  See the
    GNU General Public License for more details.
    You should have received a copy of the GNU General Public License
    along with Blockstack-client. If not, see <http://www.gnu.org/licenses/>.
"""

import sqlite3
import traceback
import os
import sys
import json
import base64

from ..config import DEFAULT_QUEUE_PATH, QUEUE_LENGTH_TO_MONITOR, PREORDER_MAX_CONFIRMATIONS, CONFIG_PATH
from ..proxy import get_default_proxy

from ..storage import hash_zonefile
from ..profile import get_name_zonefile
from ..proxy import is_name_registered, is_name_owner, has_zonefile_hash
from .blockchain import get_block_height, get_tx_confirmations, is_tx_rejected, is_tx_accepted

QUEUE_SQL = """
CREATE TABLE entries( fqu STRING NOT NULL,
                      queue_id STRING NOT NULL,
                      tx_hash TEXT NOT NULL,
                      data NOT NULL,
                      PRIMARY KEY(fqu,queue_id) );
"""


from ..utils import pretty_print as pprint

from ..config import QUEUE_LENGTH_TO_MONITOR, MAX_TX_CONFIRMATIONS
from ..config import get_logger

log = get_logger()

def queuedb_create( path ):
    """
    Create a sqlite3 db at the given path.
    Create all the tables and indexes we need.
    """

    global QUEUE_SQL

    if os.path.exists( path ):
        raise Exception("Database '%s' already exists" % path)

    lines = [l + ";" for l in QUEUE_SQL.split(";")]
    con = sqlite3.connect( path, isolation_level=None )

    for line in lines:
        con.execute(line)

    con.row_factory = queuedb_row_factory
    return con


def queuedb_open( path ):
    """
    Open a connection to our database 
    """
    if not os.path.exists( path ):
        con = queuedb_create( path )
    else:
        con = sqlite3.connect( path, isolation_level=None )
        con.row_factory = queuedb_row_factory
    return con


def queuedb_row_factory( cursor, row ):
    """
    Row factor to enforce some additional types:
    * force 'revoked' to be a bool
    """
    d = {}
    for idx, col in enumerate( cursor.description ):
        if col[0] == 'revoked':
            if row[idx] == 0:
                d[col[0]] = False
            elif row[idx] == 1:
                d[col[0]] = True
            else:
                raise Exception("Invalid value for 'revoked': %s" % row[idx])

        else:
            d[col[0]] = row[idx]

    return d


def queuedb_query_execute( cur, query, values ):
    """
    Execute a query.  If it fails, exit.

    DO NOT CALL THIS DIRECTLY.
    """

    try:
        ret = cur.execute( query, values )
        return ret
    except Exception, e:
        log.exception(e)
        log.error("FATAL: failed to execute query (%s, %s)" % (query, values))
        log.error("\n".join(traceback.format_stack()))
        os.abort()


def queuedb_find( queue_id, fqu, limit=None, path=DEFAULT_QUEUE_PATH ):
    """
    Find a record by fqu and queue ID
    Return the rows on success (empty list if not found)
    Raise on error
    """
    sql = "SELECT * FROM entries WHERE queue_id = ? AND fqu = ?;"
    args = (queue_id,fqu)
    
    db = queuedb_open(path)
    if db is None:
        raise Exception("Failed to open %s" % path)

    cur = db.cursor()
    rows = queuedb_query_execute( cur, sql, args )

    count = 0
    ret = []
    for row in rows:
        dat = {}
        dat.update(row)
        ret.append(dat)

        count += 1
        if limit is not None and count == limit:
            break

    db.commit()
    db.close()
    return ret


def queuedb_findall( queue_id, limit=None, path=DEFAULT_QUEUE_PATH ):
    """
    Get all queued entries
    Return the rows on success (empty list if not found)
    Raise on error
    """
    sql = "SELECT * FROM entries WHERE queue_id = ?;"
    args = (queue_id,)
    
    db = queuedb_open(path)
    if db is None:
        raise Exception("Failed to open %s" % path)

    cur = db.cursor()
    rows = queuedb_query_execute( cur, sql, args )

    count = 0
    ret = []
    for row in rows:
        dat = {}
        dat.update(row)
        ret.append(dat)

        count += 1
        if limit is not None and count == limit:
            break

    db.commit()
    db.close()
    return ret


def queuedb_insert( queue_id, fqu, tx_hash, data_json, path=DEFAULT_QUEUE_PATH ):
    """
    Insert an element into a queue
    Return True on success
    Raise on error
    """
    sql = "INSERT INTO entries VALUES (?,?,?,?);"
    args = (fqu, queue_id, tx_hash, json.dumps(data_json,sort_keys=True)) 

    db = queuedb_open(path)
    if db is None:
        raise Exception("Failed to open %s" % path)

    cur = db.cursor()
    res = queuedb_query_execute( cur, sql, args )

    db.commit()
    db.close()
    return True


def queuedb_remove( queue_id, fqu, tx_hash, path=DEFAULT_QUEUE_PATH ):
    """
    Remove an element from a queue.
    Return True on success
    Raise on error
    """
    sql = "DELETE FROM entries WHERE queue_id = ? AND fqu = ? AND tx_hash = ?;"
    args = (queue_id, fqu, tx_hash)

    db = queuedb_open(path)
    if db is None:
        raise Exception("Failed to open %s" % path)

    cur = db.cursor()
    res = queuedb_query_execute( cur, sql, args )

    db.commit()
    db.close()
    return True


def in_queue( queue_id, fqu, path=DEFAULT_QUEUE_PATH ):
    """
    Is this name already in the given queue?
    """
    res = queuedb_find( queue_id, fqu, limit=1, path=path )
    if len(res) > 0:
        return True
    else:
        return False


def queue_append(queue_id, fqu, tx_hash, payment_address=None,
                 owner_address=None, transfer_address=None,
                 config_path=CONFIG_PATH,
                 zonefile_data=None, profile=None, zonefile_hash=None, path=DEFAULT_QUEUE_PATH):

    """
    Append a processing name operation to the named queue for the given name.
    Return True on success
    Raise on error
    """
    new_entry = {}

    # required for all queues
    new_entry['payment_address'] = payment_address
    new_entry['block_height'] = get_block_height(config_path=config_path)

    # optional, depending on queue
    new_entry['owner_address'] = owner_address
    new_entry['transfer_address'] = transfer_address

    if zonefile_data is not None:
        new_entry['zonefile_b64'] = base64.b64encode(zonefile_data)

    new_entry['profile'] = profile
    if zonefile_hash is None and zonefile_data is not None:
        zonefile_hash = hash_zonefile(zonefile_data)

    if zonefile_hash is not None:
        new_entry['zonefile_hash'] = zonefile_hash

    queuedb_insert( queue_id, fqu, tx_hash, new_entry, path=path )
    return True


def extract_entry( rowdata ):
    """
    Convert a row into a flat dict that contains everything.
    """
    entry = json.loads(rowdata['data'])
    entry['tx_hash'] = rowdata['tx_hash']
    entry['fqu'] = rowdata['fqu']
    entry['type'] = rowdata['queue_id']

    if entry.has_key('zonefile_b64'):
        entry['zonefile'] = base64.b64decode(entry['zonefile_b64'])
        del entry['zonefile_b64']

    else:
        entry['zonefile'] = None

    return entry


def is_entry_accepted( entry, config_path=CONFIG_PATH ):
    """
    Given a queue entry, determine if it was
    accepted onto the blockchain.
    Return True if so.
    Return False on error.
    """
    return is_tx_accepted( entry['tx_hash'], config_path=config_path )


def is_entry_rejected( entry, config_path=CONFIG_PATH ):
    """
    Given a queue entry, determine if it has 
    been pending for long enough that we can
    safely assume it won't be incorporated.
    """
    return is_tx_rejected( entry['tx_hash'], config_path=config_path )


def is_preorder_expired( entry, config_path=CONFIG_PATH ):
    """
    Given a preorder entry, determine whether or
    not it is expired
    """
    tx_confirmations = get_tx_confirmations(entry['tx_hash'], config_path=config_path)
    if tx_confirmations > PREORDER_MAX_CONFIRMATIONS:
        return True

    return False


def is_register_expired( entry, config_path=CONFIG_PATH ):
    """
    Is a registration expired?
    as in, is it older than its preorder?
    """
    return is_preorder_expired( entry, config_path=config_path )


def is_update_expired( entry, config_path=CONFIG_PATH ):
    """
    Is an update expired?
    """
    confirmations = get_tx_confirmations(entry['tx_hash'], config_path=config_path)
    if confirmations > MAX_TX_CONFIRMATIONS:
        return True

    return False


def is_transfer_expired( entry, config_path=CONFIG_PATH ):
    """
    Is a transfer expired?
    """
    return is_update_expired(entry, config_path=config_path)


def is_renew_expired( entry, config_path=CONFIG_PATH ):
    """
    Is a renew expired?
    """
    return is_update_expired(entry, config_path=config_path)


def is_revoke_expired( entry, config_path=CONFIG_PATH ):
    """
    Is a revoke expired?
    """
    return is_revoke_expired(entry, config_path=CONFIG_PATH)


def display_queue(queue_id, display_details=False, path=DEFAULT_QUEUE_PATH, config_path=CONFIG_PATH):
    """
    Print debugging information about a queue
    """
    track_confirmations = [0] * QUEUE_LENGTH_TO_MONITOR

    rows = queuedb_findall( queue_id, path=path)
    for rowdata in rows:
        entry = extract_entry(rowdata)

        try:
            confirmations = get_tx_confirmations(entry['tx_hash'], config_path=config_path)
        except:
            continue

        try:
            track_confirmations[confirmations] += 1
        except:
            pass

        if display_details:
            log.debug('-' * 5)
            log.debug("%s %s" % (queue.name, entry['fqu']))
            log.debug("(%s, confirmations %s)" % (entry['tx_hash'],
                                              confirmations))
            log.debug("payment: %s" % entry['payment_address'])
            log.debug("owner: %s" % entry['owner_address'])

            if entry['payment_address'] == entry['owner_address']:
                log.debug("problem")

    log.debug(queue.name)
    log.debug(track_confirmations)
    log.debug('-' * 5)


def cleanup_preorder_queue(path=DEFAULT_QUEUE_PATH, config_path=CONFIG_PATH):
    """
    Clear out the preorder queue.
    Remove rows that refer to registered names, or to stale preorders.
    Return True on success.
    Raise on error
    """
    rows = queuedb_findall("preorder", path=path)
    to_remove = []
    for rowdata in rows:
        entry = extract_entry(rowdata)

        # clear stale preorder
        if is_preorder_expired( entry, config_path=config_path ):
            log.debug("Removing stale preorder: %s" % entry['fqu'])
            to_remove.append(entry)
            continue

    queue_removeall( to_remove, path=path )
    return True


def cleanup_register_queue(path=DEFAULT_QUEUE_PATH, config_path=CONFIG_PATH):
    """
    Clear out the register queue.
    Remove rows that refer to registered names that have zonefile hashes, or to stale preorders.
    Return True on success
    Raise on error.
    """
    rows = queuedb_findall("register", path=path)
    to_remove = []
    for rowdata in rows:
        entry = extract_entry(rowdata)

        # clear stale register
        if is_register_expired( entry, config_path=config_path ):
            log.debug("Removing stale register: %s" % entry['fqu'])
            to_remove.append(entry)
            continue

    queue_removeall( to_remove, path=path )
    return True


def cleanup_update_queue(path=DEFAULT_QUEUE_PATH, config_path=CONFIG_PATH):
    """
    Clear out the update queue.
    Remove rows that refer to updates whose zonefiles have already been
    replicated.
    Return True on success
    Raise on error.

    TODO: add integration test to ensure our failsafe works
    """
    
    rows = queuedb_findall("update", path=path)
    to_remove = []
    for rowdata in rows:
        entry = extract_entry(rowdata)
<<<<<<< HEAD
        
        fqu = entry['fqu']

        # clear stale update
        if is_update_expired(entry, config_path=config_path):
            log.debug("Removing stale update tx: %s" % fqu)
            to_remove.append(entry)
=======
     
        if not is_update_expired(entry, config_path=config_path):
            # not expired yet
            continue

        # don't dequeue until we're sure the zonefile has replicated
        zf = get_name_zonefile( entry['fqu'], raw_zonefile=True )
        if zf is None or 'error' in zf:
            if 'error' in zf:
                log.debug("Failed to query zonefile for %s: %s" % (entry['fqu'], zf['error']))
                continue
            else:
                log.debug("Failed to query zonefile for %s: no data" % (entry['fqu']))
                continue

        zf = zf['zonefile']

        if not entry.has_key('zonefile'):
            log.debug("Database entry for %s is missing a zonefile.  Please contact the developers." % entry['fqu'])
>>>>>>> 65cef4ce
            continue

        if zf != entry['zonefile']:
            log.debug("Remote zonefile does not match the new zonefile for %s" % entry['fqu'])
            continue

        # looks like it's been stored
        log.debug("Removing stale replicated update: %s" % entry['fqu'])
        to_remove.append(entry)

    queue_removeall( to_remove, path=path )
    return True


def cleanup_transfer_queue(path=DEFAULT_QUEUE_PATH, config_path=CONFIG_PATH):
    """
    Clear out the transfer queue.
    Remove rows that refer to transfers whose transactions have already expired.
    Return True on success
    Raise on error.
    """
    rows = queuedb_findall("transfer", path=path)
    to_remove = []
    for rowdata in rows:
        entry = extract_entry(rowdata)
        
        fqu = entry['fqu']
        try:
            transfer_address = entry['transfer_address']
        except:
            log.debug("Transfer address not saved")
            exit(0)

        # clear stale transfer
        if is_transfer_expired(entry, config_path=config_path):
            log.debug("Removing tx with > max confirmations: (%s, %s, confirmations %s)"
                      % (fqu, transfer_address, confirmations))

            to_remove.append(entry)
            continue

    queue_removeall( to_remove, path=path )
    return True


def cleanup_renew_queue(path=DEFAULT_QUEUE_PATH, config_path=CONFIG_PATH):
    """
    Clear out the renew queue.
    Remove rows that refer to renewed names, or stale renews.
    Return True on success
    Raise on error
    """
    rows = queuedb_findall("renew", path=path)
    to_remove = []
    for rowdata in rows:
        entry = extract_entry(rowdata)
        
        # clear stale renew
        if is_renew_expired(entry, config_path=config_path):
            log.debug("Removing tx with > max confirmations: (%s, confirmations %s)"
                      % (fqu, confirmations))

            to_remove.append(entry)
            continue

    queue_removeall( to_remove, path=path )
    return True


def cleanup_revoke_queue(path=DEFAULT_QUEUE_PATH, config_path=CONFIG_PATH):
    """
    Clear out the revoke queue.
    Remove rows that refer to revoked names, or stale revokes.
    Return True on success
    Raise on error
    """
    rows = queuedb_findall("revoke", path=path)
    to_remove = []
    for rowdata in rows:
        entry = extract_entry(rowdata)
        
        # clear stale renew
        if is_revoke_expired(entry, config_path=config_path):
            log.debug("Removing tx with > max confirmations: (%s, confirmations %s)"
                      % (fqu, confirmations))

            to_remove.append(entry)
            continue

    queue_removeall( to_remove, path=path )
    return True


def queue_cleanall(path=DEFAULT_QUEUE_PATH, config_path=CONFIG_PATH):
    """
    Clean all queues
    Return True on success
    Raise on error
    """

    cleanup_preorder_queue(path=path, config_path=config_path)
    cleanup_register_queue(path=path, config_path=config_path)
    cleanup_update_queue(path=path, config_path=config_path )
    cleanup_transfer_queue(path=path, config_path=config_path )
    cleanup_renew_queue(path=path, config_path=config_path)
    cleanup_revoke_queue(path=path, config_path=config_path)


def display_queue_info(display_details=False, path=DEFAULT_QUEUE_PATH, config_path=CONFIG_PATH):
    """
    Dump all information about our queues 
    to stderr.
    """
    display_queue("preorder", display_details, path=path, config_path=config_path)
    display_queue("register", display_details, path=path, config_path=config_path)
    display_queue("update", display_details, path=path, config_path=config_path)
    display_queue("transfer", display_details, path=path, config_path=config_path)
    display_queue("renew", display_details, path=path, config_path=config_path)
    display_queue("revoke", display_details, path=path, config_path=config_path)


def get_queue_state(queue_ids=None, path=DEFAULT_QUEUE_PATH):
    """
    Load one or more queue states into RAM.
    Return the appended list.
    """
    state = []
    if queue_ids is None:
        queue_ids = ["preorder", "register", "update", "transfer", "renew", "revoke"]

    elif type(queue_ids) not in [list]:
        queue_ids = [queue_ids]

    for queue_id in queue_ids:
        raw_rows = queuedb_findall( queue_id, path=path )
        rows = [extract_entry(r) for r in raw_rows]
        state += rows

    return state


def queue_findall( queue_id, path=DEFAULT_QUEUE_PATH ):
    """
    Load a single queue into RAM
    """
    return get_queue_state( queue_id, path=path )


def queue_remove_expired(queue_id, path=DEFAULT_QUEUE_PATH, config_path=CONFIG_PATH):
    """
    Remove expired transactions
    from the given queue.
    Return True on success
    Raise on error
    """
    rows = queuedb_findall( queue_id, path=path )
    to_remove = []
    for rowdata in rows:
        entry = extract_entry(rowdata)
        if is_entry_rejected( entry, config_path=config_path ):
            log.debug("TX rejected by network, removing TX: %s" % entry['tx_hash'])
            to_remove.append(entry)

    queue_removeall( to_remove, path=path )
    return True


def queue_removeall( entries, path=DEFAULT_QUEUE_PATH ):
    """
    Remove all given entries form their given queues
    """
    for entry in entries:
        rc = queuedb_remove( entry['type'], entry['fqu'], entry['tx_hash'], path=path )
        if not rc:
            raise Exception("Failed to remove %s.%s.%s" % (entry['type'], entry['fqu'], entry['tx_hash']))

    return True


def queue_find_accepted( queue_id, path=DEFAULT_QUEUE_PATH, config_path=CONFIG_PATH ):
    """
    Find all pending operations in the given queue
    that have been accepted.
    """
    rows = queuedb_findall( queue_id, path=path )
    accepted = []
    for rowdata in rows:
        entry = extract_entry(rowdata)
        if is_entry_accepted( entry, config_path=config_path ):
            accepted.append(entry)

    return accepted


def queue_findone( queue_id, fqu, path=DEFAULT_QUEUE_PATH ):
    """
    Find one instance of a name
    """
    return queuedb_find( queue_id, fqu, limit=1, path=path )<|MERGE_RESOLUTION|>--- conflicted
+++ resolved
@@ -458,16 +458,6 @@
     to_remove = []
     for rowdata in rows:
         entry = extract_entry(rowdata)
-<<<<<<< HEAD
-        
-        fqu = entry['fqu']
-
-        # clear stale update
-        if is_update_expired(entry, config_path=config_path):
-            log.debug("Removing stale update tx: %s" % fqu)
-            to_remove.append(entry)
-=======
-     
         if not is_update_expired(entry, config_path=config_path):
             # not expired yet
             continue
@@ -486,7 +476,6 @@
 
         if not entry.has_key('zonefile'):
             log.debug("Database entry for %s is missing a zonefile.  Please contact the developers." % entry['fqu'])
->>>>>>> 65cef4ce
             continue
 
         if zf != entry['zonefile']:
