--- conflicted
+++ resolved
@@ -324,57 +324,29 @@
 
 fn special_let(args: &[SymbolicExpression], env: &mut Environment, context: &LocalContext) -> Result<Value> {
     use vm::is_reserved;
-    check_argument_count(2, args)?;
 
     // (let ((x 1) (y 2)) (+ x y)) -> 3
     // arg0 => binding list
-    // arg1 => body
-<<<<<<< HEAD
-
-=======
+    // arg1..n => body
     if args.len() < 2 {
-        return Err(UncheckedError::InvalidArguments("Wrong number of arguments to let (expect at least 2)".to_string()).into())
-    }
->>>>>>> 7914dcc2
+        return Err(UncheckedError::IncorrectArgumentCount(2, 1).into())
+    }
     // create a new context.
     let mut inner_context = context.extend()?;
 
     let bindings = args[0].match_list()
         .ok_or(UncheckedError::ExpectedListPairs)?;
 
-<<<<<<< HEAD
-    // parse and eval the bindings.
-    let mut binding_results = parse_eval_bindings(bindings, env, context)?;
-    for (binding_name, binding_value) in binding_results.drain(..) {
-        if is_reserved(&binding_name) {
-            return Err(UncheckedError::ReservedName(binding_name).into())
-        }
-        if env.contract_context.lookup_function(&binding_name).is_some() {
-            return Err(UncheckedError::VariableDefinedMultipleTimes(binding_name).into())
-        }
-        if inner_context.lookup_variable(&binding_name).is_some() {
-            return Err(UncheckedError::VariableDefinedMultipleTimes(binding_name).into())
-        }
-        inner_context.variables.insert(binding_name, binding_value);
-=======
-        // evaluate the let-bodies
-
-        let mut last_result = None;
-        for body in args[1..].iter() {
-            let body_result = eval(&body, env, &inner_context)?;
-            last_result.replace(body_result);
-        }
-
-        last_result
-            .ok_or(UncheckedError::InvalidArguments("Must pass at least 1 body to (let ...)".to_string()).into())
-
-    } else {
-        Err(UncheckedError::InvalidArguments("Passed non-list as second argument to let expression.".to_string()).into())
->>>>>>> 7914dcc2
-    }
-
-    // evaluate the let-body
-    eval(&args[1], env, &inner_context)
+    // evaluate the let-bodies
+
+    let mut last_result = None;
+    for body in args[1..].iter() {
+        let body_result = eval(&body, env, &inner_context)?;
+        last_result.replace(body_result);
+    }
+
+    // last_result should always be Some(...), because of the arg len check above.
+    Ok(last_result.unwrap())
 }
 
 fn special_as_contract(args: &[SymbolicExpression], env: &mut Environment, context: &LocalContext) -> Result<Value> {
