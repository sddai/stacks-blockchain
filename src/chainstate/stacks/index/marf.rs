--- conflicted
+++ resolved
@@ -38,12 +38,6 @@
 use chainstate::stacks::index::bits::{
     get_leaf_hash,
     get_node_hash,
-<<<<<<< HEAD
-    get_nodetype_hash,
-    get_nodetype_hash_bytes,
-    read_root_hash
-=======
->>>>>>> d99ffefd
 };
 
 use chainstate::stacks::index::node::{
