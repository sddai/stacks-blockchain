--- conflicted
+++ resolved
@@ -1,7 +1,4 @@
-<<<<<<< HEAD
-=======
 # -*- coding: utf-8 -*-
->>>>>>> 9316326a
 """
     Registrar
     ~~~~~
@@ -25,14 +22,8 @@
     along with Registrar. If not, see <http://www.gnu.org/licenses/>.
 """
 
-<<<<<<< HEAD
-from .bip38 import bip38_encrypt, bip38_decrypt
-
-from .utils import aes_encrypt, aes_decrypt
-=======
 from utils import aes_encrypt, aes_decrypt
 
 from utils import get_address_from_pubkey
 from utils import get_address_from_privkey
-from utils import get_pubkey_from_privkey
->>>>>>> 9316326a
+from utils import get_pubkey_from_privkey